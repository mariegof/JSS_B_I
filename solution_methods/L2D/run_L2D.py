# GITHUB REPO: https://github.com/zcaicaros/L2D

# Code based on the paper:
# Learning to Dispatch for Job Shop Scheduling via Deep Reinforcement Learning"
# by Cong Zhang, Wen Song, Zhiguang Cao, Jie Zhang, Puay Tan and Xu Chi
# Presented in 34th Conference on Neural Information Processing Systems (NeurIPS), 2020.
# Paper URL: https://papers.nips.cc/paper_files/paper/2020/file/11958dfee29b6709f48a9ba0387a2431-Paper.pdf

<<<<<<< HEAD
import argparse # Command line argument parsing (e.g., configuration parameters)
import logging # Logging functionality for debugging and monitoring
import os # Operating system interface (file/directory operations)
import numpy as np # Numerical computations and array manipulation
import torch # Deep learning framework
import sys
from pathlib import Path

base_path = Path(__file__).resolve().parents[2]
sys.path.append(str(base_path))

from plotting.drawer import draw_gantt_chart # Visualization tool for schedules
# Helper functions for environment setup and parameter management 
=======
import argparse
import logging
import os
import numpy as np
import torch

from plotting.drawer import plot_gantt_chart, draw_precedence_relations
>>>>>>> d3ddf0af
from solution_methods.helper_functions import load_job_shop_env, load_parameters, initialize_device, set_seeds
from solution_methods.L2D.src.agent_utils import sample_select_action, greedy_select_action
from solution_methods.L2D.src.env_test import NipsJSPEnv_test as Env_test
from solution_methods.L2D.src.mb_agg import g_pool_cal
from solution_methods.L2D.src.PPO_model import PPO
from utils import output_dir_exp_name, results_saving

<<<<<<< HEAD
# BEFORE: PARAM_FILE = "../../configs/L2D.toml"
PARAM_FILE = str(base_path / "configs" / "L2D.toml")
logging.basicConfig(level=logging.INFO, format='%(asctime)s - %(message)s')
=======
PARAM_FILE = "../../configs/L2D.toml"
logging.basicConfig(level=logging.INFO)
>>>>>>> d3ddf0af


def run_L2D(jobShopEnv, **parameters):
    # Set up device and seeds
    device = initialize_device(parameters)
    set_seeds(parameters["test_parameters"]["seed"])

    # Configure default tensor type for device
    torch.set_default_device('cuda' if device.type == 'cuda' else 'cpu')
    if device.type == 'cuda':
        torch.cuda.set_device(device)
        
    weights = np.array(jobShopEnv.weights) if jobShopEnv.is_weighted else None
    
    # Configure test environment
    env_test = Env_test(n_j=jobShopEnv.nr_of_jobs, 
                        n_m=jobShopEnv.nr_of_machines,
                        weights=weights)

    # Initialize PPO model with network and training parameters
    model_parameters = parameters["network_parameters"]
    train_parameters = parameters["train_parameters"]
    ppo = PPO(lr=train_parameters["lr"],
              gamma=train_parameters["gamma"],
              k_epochs=train_parameters["k_epochs"],
              eps_clip=train_parameters["eps_clip"],
              n_j=jobShopEnv.nr_of_jobs,
              n_m=jobShopEnv.nr_of_machines,
              num_layers=model_parameters["num_layers"],
              neighbor_pooling_type=model_parameters["neighbor_pooling_type"],
              input_dim=model_parameters["input_dim"],
              hidden_dim=model_parameters["hidden_dim"],
              num_mlp_layers_feature_extract=model_parameters["num_mlp_layers_feature_extract"],
              num_mlp_layers_actor=model_parameters["num_mlp_layers_actor"],
              hidden_dim_actor=model_parameters["hidden_dim_actor"],
              num_mlp_layers_critic=model_parameters["num_mlp_layers_critic"],
              hidden_dim_critic=model_parameters["hidden_dim_critic"])

    # Load trained policy
    trained_policy = os.path.dirname(os.path.abspath(__file__)) + parameters['test_parameters'].get('trained_policy')
    ppo.policy.load_state_dict(torch.load(trained_policy, map_location=torch.device(parameters['test_parameters']['device']), weights_only=True))
    logging.info(f"Trained policy loaded from {parameters['test_parameters'].get('trained_policy')}.")

    # Initialize graph pooling step
    g_pool_step = g_pool_cal(graph_pool_type=model_parameters["graph_pool_type"],
                             batch_size=torch.Size([1, jobShopEnv.nr_of_jobs * jobShopEnv.nr_of_machines, jobShopEnv.nr_of_jobs * jobShopEnv.nr_of_machines]),
                             n_nodes=jobShopEnv.nr_of_jobs * jobShopEnv.nr_of_machines,
                             device=device)

    # Run environment instance
    adj, fea, candidate, mask = env_test.reset(jobShopEnv)
    # BEFORE: ep_reward = - env_test.JSM_max_endTime
    ep_reward = -env_test.calculate_weighted_completion_time() if jobShopEnv.is_weighted else -env_test.JSM_max_endTime

    while True:
        fea_tensor = torch.from_numpy(np.copy(fea)).to(device)
        adj_tensor = torch.from_numpy(np.copy(adj)).to(device).to_sparse()
        candidate_tensor = torch.from_numpy(np.copy(candidate)).to(device)
        mask_tensor = torch.from_numpy(np.copy(mask)).to(device)

        with torch.no_grad():
            pi, _ = ppo.policy(
                x=fea_tensor,
                graph_pool=g_pool_step,
                padded_nei=None,
                adj=adj_tensor,
                candidate=candidate_tensor.unsqueeze(0),
                mask=mask_tensor.unsqueeze(0))

            # Choose action based on sampling or greedy selection
            action = (sample_select_action(pi, candidate) if parameters["test_parameters"]["sample"]
                      else greedy_select_action(pi, candidate))

        # Perform action and observe results
        adj, fea, reward, done, candidate, mask = env_test.step(action)
        ep_reward += reward

        if done:
            break

    # BEFORE: makespan = float(-ep_reward + env_test.posRewards)
    #logging.info(f"Makespan: {makespan}")
    if jobShopEnv.is_weighted:
        objective = float(-ep_reward + env_test.posRewards)
        logging.info(f"Weighted Sum Objective: {objective}")
    else:
        objective = float(-ep_reward + env_test.posRewards)
        logging.info(f"Makespan: {objective}")

    # BEFORE: return makespan, jobShopEnv
    return objective, jobShopEnv

def main(param_file=PARAM_FILE):
    try:
        parameters = load_parameters(param_file)
    except FileNotFoundError:
        logging.error(f"Parameter file {param_file} not found.")
        return

    jobShopEnv = load_job_shop_env(parameters['test_parameters'].get('problem_instance'))
    # BEFORE: makespan, jobShopEnv = run_L2D(jobShopEnv, **parameters)
    objective, jobShopEnv = run_L2D(jobShopEnv, **parameters)
    
    # BEFORE: if makespan is not None:
    if objective is not None:
        # Check output configuration and prepare output paths if needed
        output_config = parameters['test_parameters']
        save_gantt = output_config.get('save_gantt')
        save_results = output_config.get('save_results')
        show_gantt = output_config.get('show_gantt')
        show_precedences = output_config.get('show_precedences')

        if save_gantt or save_results:
            output_dir, exp_name = output_dir_exp_name(parameters)
            output_dir = os.path.join(output_dir, f"{exp_name}")
            os.makedirs(output_dir, exist_ok=True)

        # Draw precedence relations if required
        if show_precedences:
            draw_precedence_relations(jobShopEnv)

        # Plot Gantt chart if required
        if show_gantt or save_gantt:
            logging.info("Generating Gantt chart.")
            plt = plot_gantt_chart(jobShopEnv)

            if save_gantt:
<<<<<<< HEAD
                # BEFORE: plt.savefig(output_dir + "\gantt.png")
                plt.savefig(os.path.join(output_dir, "gantt.png"))
=======
                plt.savefig(output_dir + "/gantt.png")
>>>>>>> d3ddf0af
                logging.info(f"Gantt chart saved to {output_dir}")

            if show_gantt:
                plt.show()

        # Save results if enabled
        if save_results:
            # BEFORE: results_saving(makespan, output_dir, parameters)
            results_saving(
                objective=objective,
                path=output_dir,
                parameters=parameters,
                makespan=jobShopEnv.makespan,
                max_flowtime=jobShopEnv.max_flowtime,
            )
            logging.info(f"Results saved to {output_dir}")


if __name__ == "__main__":
    parser = argparse.ArgumentParser(description="Run L2D")
    parser.add_argument(
        "config_file",
        metavar='-f',
        type=str,
        nargs="?",
        default=PARAM_FILE,
        help="path to config file",
    )

    args = parser.parse_args()
    main(param_file=args.config_file)<|MERGE_RESOLUTION|>--- conflicted
+++ resolved
@@ -6,7 +6,6 @@
 # Presented in 34th Conference on Neural Information Processing Systems (NeurIPS), 2020.
 # Paper URL: https://papers.nips.cc/paper_files/paper/2020/file/11958dfee29b6709f48a9ba0387a2431-Paper.pdf
 
-<<<<<<< HEAD
 import argparse # Command line argument parsing (e.g., configuration parameters)
 import logging # Logging functionality for debugging and monitoring
 import os # Operating system interface (file/directory operations)
@@ -18,17 +17,8 @@
 base_path = Path(__file__).resolve().parents[2]
 sys.path.append(str(base_path))
 
-from plotting.drawer import draw_gantt_chart # Visualization tool for schedules
 # Helper functions for environment setup and parameter management 
-=======
-import argparse
-import logging
-import os
-import numpy as np
-import torch
-
 from plotting.drawer import plot_gantt_chart, draw_precedence_relations
->>>>>>> d3ddf0af
 from solution_methods.helper_functions import load_job_shop_env, load_parameters, initialize_device, set_seeds
 from solution_methods.L2D.src.agent_utils import sample_select_action, greedy_select_action
 from solution_methods.L2D.src.env_test import NipsJSPEnv_test as Env_test
@@ -36,14 +26,10 @@
 from solution_methods.L2D.src.PPO_model import PPO
 from utils import output_dir_exp_name, results_saving
 
-<<<<<<< HEAD
 # BEFORE: PARAM_FILE = "../../configs/L2D.toml"
 PARAM_FILE = str(base_path / "configs" / "L2D.toml")
-logging.basicConfig(level=logging.INFO, format='%(asctime)s - %(message)s')
-=======
-PARAM_FILE = "../../configs/L2D.toml"
+# logging.basicConfig(level=logging.INFO, format='%(asctime)s - %(message)s')
 logging.basicConfig(level=logging.INFO)
->>>>>>> d3ddf0af
 
 
 def run_L2D(jobShopEnv, **parameters):
@@ -171,12 +157,8 @@
             plt = plot_gantt_chart(jobShopEnv)
 
             if save_gantt:
-<<<<<<< HEAD
                 # BEFORE: plt.savefig(output_dir + "\gantt.png")
                 plt.savefig(os.path.join(output_dir, "gantt.png"))
-=======
-                plt.savefig(output_dir + "/gantt.png")
->>>>>>> d3ddf0af
                 logging.info(f"Gantt chart saved to {output_dir}")
 
             if show_gantt:
